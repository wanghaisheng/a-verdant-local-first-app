--- conflicted
+++ resolved
@@ -86,7 +86,6 @@
 	return openDatabase(indexedDB, context.namespace, version, context.log);
 }
 
-<<<<<<< HEAD
 export async function openWIPDocumentDatabase({
 	version,
 	indexedDB = globalIDB,
@@ -114,29 +113,6 @@
 		context.log('info', `WIP schema is up-to-date; not refreshing database`);
 	} else {
 		context.log('info', `WIP schema is out-of-date; refreshing database`);
-=======
-					// this will only write to our metadata store via operations!
-					engine = getMigrationEngine({
-						meta,
-						migration,
-						context: {
-							...context,
-							documentDb: originalDatabase,
-						},
-					});
-					try {
-						await migration.migrate(engine);
-						// wait on any out-of-band async operations to complete
-						await Promise.all(engine.awaitables);
-					} catch (err) {
-						context.log(
-							'critical',
-							`Migration failed (${migration.oldSchema.version} -> ${migration.newSchema.version})`,
-							err,
-						);
-						throw err;
-					}
->>>>>>> f81e8cb7
 
 		// first we need to copy the data from the production database to the WIP database
 		// at the current (non-wip) version.
@@ -271,9 +247,18 @@
 						documentDb: originalDatabase,
 					},
 				});
-				await migration.migrate(engine);
-				// wait on any out-of-band async operations to complete
-				await Promise.all(engine.awaitables);
+				try {
+					await migration.migrate(engine);
+					// wait on any out-of-band async operations to complete
+					await Promise.all(engine.awaitables);
+				} catch (err) {
+					context.log(
+						'critical',
+						`Migration failed (${migration.oldSchema.version} -> ${migration.newSchema.version})`,
+						err,
+					);
+					throw err;
+				}
 
 				// now we have to open the database again with the next version and
 				// make the appropriate schema changes during the upgrade.
@@ -408,7 +393,6 @@
 					collection,
 					'readwrite',
 				);
-<<<<<<< HEAD
 				const writeStore = documentWriteTransaction.objectStore(collection);
 				await Promise.all(
 					views.map(([oid, view]) => {
@@ -421,48 +405,6 @@
 					}),
 				);
 			}
-=======
-				for (const collection of migration.allCollections) {
-					// first step is to read in all the keys we need to rewrite
-					const documentReadTransaction = upgradedDatabase.transaction(
-						collection,
-						'readwrite',
-					);
-					const readStore = documentReadTransaction.objectStore(collection);
-					const keys = await getAllKeys(readStore);
-					// map the keys to OIDs
-					const oids = keys.map((key) => createOid(collection, `${key}`));
-					oids.push(
-						...engine.newOids.filter((oid) => {
-							return decomposeOid(oid).collection === collection;
-						}),
-						...docsWithUnappliedMigrations.filter((oid) => {
-							return decomposeOid(oid).collection === collection;
-						}),
-					);
-
-					const snapshots = await Promise.all(
-						oids.map(async (oid) => {
-							try {
-								const snap = await meta.getDocumentSnapshot(oid, {
-									to: meta.time.now(migration.newSchema.version),
-								});
-								return [oid, snap];
-							} catch (e) {
-								// this seems to happen with baselines/ops which are not fully
-								// cleaned up after deletion?
-								context.log(
-									'error',
-									'Could not regenerate snapshot during migration for oid',
-									oid,
-									'this document will not be preserved',
-									e,
-								);
-								return null;
-							}
-						}),
-					);
->>>>>>> f81e8cb7
 
 			await closeDatabase(upgradedDatabase);
 
