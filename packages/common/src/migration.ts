--- conflicted
+++ resolved
@@ -2,11 +2,8 @@
 	stableStringify,
 	StorageCollectionSchema,
 	StorageSchema,
-<<<<<<< HEAD
 	addFieldDefaults,
-=======
 	StorageDocument,
->>>>>>> 74fbb3be
 } from './index.js';
 
 export interface DroppedCollectionMigrationStrategy<
@@ -301,22 +298,13 @@
 				collections: {},
 		  };
 	return migrate(
-<<<<<<< HEAD
-		{ version: 0, collections: {} } as StorageSchema<any>,
-		newSchema,
+		oldSchema,
+		newSchema || schema,
 		async ({ migrate, withDefaults, info }) => {
 			console.debug('Running default migration for', info.changedCollections);
 			for (const collection of info.changedCollections) {
+				// @ts-ignore indefinite type resolution
 				await migrate(collection, (old) => withDefaults(collection, old));
-=======
-		oldSchema,
-		newSchema || schema,
-		async ({ migrate, identity, info }) => {
-			console.debug('Running default migration for', info.changedCollections);
-			for (const collection of info.changedCollections) {
-				// @ts-ignore - indefinite type expansion
-				await migrate(collection, identity);
->>>>>>> 74fbb3be
 			}
 		},
 	);
