import { Migration, SchemaCollection, StorageSchema } from '@lo-fi/common';
import { NoSync, ServerSync, ServerSyncOptions, Sync } from './Sync.js';
import { ExportData, Metadata } from './metadata/Metadata.js';
import { LiveQueryMaker } from './queries/LiveQueryMaker.js';
import { LiveQueryStore } from './queries/LiveQueryStore.js';
import { openDocumentDatabase } from './openDocumentDatabase.js';
import { DocumentManager } from './DocumentManager.js';
import { EntityStore } from './reactives/EntityStore.js';
import { closeDatabase, getSizeOfObjectStore } from './idb.js';
import { openMetadataDatabase } from './metadata/openMetadataDatabase.js';
import { UndoHistory } from './UndoHistory.js';
import { Context } from './context.js';

interface StorageConfig<Presence = any> {
	syncConfig?: ServerSyncOptions<Presence>;
	migrations: Migration[];
	log?: (...args: any[]) => void;
}

export class Storage {
	readonly meta: Metadata;
<<<<<<< HEAD
	private entities!: EntityStore;
	private queryStore!: LiveQueryStore;
	private documentManager!: DocumentManager<any>;

	readonly collectionNames: string[];

	private _queryMaker!: LiveQueryMaker;
	get queryMaker() {
		return this._queryMaker;
	}
	private set queryMaker(val: LiveQueryMaker) {
		this._queryMaker = val;
	}

	private _sync!: Sync;
	get sync() {
		return this._sync;
	}
	private set sync(val: Sync) {
		this._sync = val;
=======
	private _entities!: EntityStore;
	private _queryStore!: LiveQueryStore;
	private _queryMaker!: LiveQueryMaker;
	private _documentManager!: DocumentManager<any>;

	readonly collectionNames: string[];

	private _sync!: Sync;

	get queryMaker() {
		return this._queryMaker;
	}

	get sync() {
		return this._sync;
	}

	get entities() {
		return this._entities;
	}

	get queryStore() {
		return this._queryStore;
	}

	get documentManager() {
		return this._documentManager;
>>>>>>> a7644994
	}

	constructor(
		private config: StorageConfig,
		private context: Context,
		components: { meta: Metadata },
	) {
		this.meta = components.meta;
		this.collectionNames = Object.keys(context.schema.collections);
		this.initialize();

		// self-assign collection shortcuts. these are not typed
		// here but are typed in the generated code...
		for (const [name, _collection] of Object.entries(
			context.schema.collections,
		)) {
			const collection = _collection as SchemaCollection<any, any>;
			const collectionName = collection.pluralName ?? collection.name + 's';
			// @ts-ignore
			this[collectionName] = {
				/** @deprecated - use put */
				create: (doc: any) => this._documentManager.create(name, doc),
				put: (doc: any) => this._documentManager.create(name, doc),
				delete: (id: string) => this._documentManager.delete(name, id),
				deleteAll: (ids: string[]) =>
					this._documentManager.deleteAll(ids.map((id) => [name, id])),
				get: (id: string) => this._queryMaker.get(name, id),
				findOne: (query: any) => this._queryMaker.findOne(name, query),
				findAll: (query: any) => this._queryMaker.findAll(name, query),
			};
		}
	}

	private initialize = () => {
		this._entities = new EntityStore({
			context: this.context,
			meta: this.meta,
		});
		this._queryStore = new LiveQueryStore(this._entities, this.context);
		this._queryMaker = new LiveQueryMaker(this._queryStore, this.context);
		this._documentManager = new DocumentManager(
			this.meta,
			this.schema,
			this._entities,
		);

		this._sync = this.config.syncConfig
			? new ServerSync(this.config.syncConfig, {
					meta: this.meta,
					entities: this._entities,
					log: this.config.log,
			  })
			: new NoSync();

		this.documentDb.addEventListener('versionchange', () => {
			this.config.log?.(
				`Another tab has requested a version change for ${this.namespace}`,
			);
			this.documentDb.close();
			if (typeof window !== 'undefined') {
				window.location.reload();
			}
		});

		this.metaDb.addEventListener('versionchange', () => {
			this.config.log?.(
				`Another tab has requested a version change for ${this.namespace}`,
			);
			this.metaDb.close();
			if (typeof window !== 'undefined') {
				window.location.reload();
			}
		});
	};

	get documentDb() {
		return this.context.documentDb;
	}

	get metaDb() {
		return this.context.metaDb;
	}

	get schema() {
		return this.context.schema;
	}

	get namespace() {
		return this.context.namespace;
	}

	get undoHistory() {
		return this.context.undoHistory;
	}

	/**
	 * @deprecated - use client.sync.presence instead
	 */
	get presence() {
		return this.sync.presence;
	}

	/**
	 * @deprecated - use put
	 */
	create: DocumentManager<any>['create'] = async (...args) => {
		return this._documentManager.create(...args);
	};

	put: DocumentManager<any>['create'] = async (...args) => {
		return this._documentManager.create(...args);
	};

	delete: DocumentManager<any>['delete'] = async (...args) => {
		return this._documentManager.delete(...args);
	};

	get: LiveQueryMaker['get'] = (...args) => {
		return this._queryMaker.get(...args);
	};

	findOne: LiveQueryMaker['findOne'] = (...args) => {
		return this._queryMaker.findOne(...args);
	};

	findAll: LiveQueryMaker['findAll'] = (...args) => {
		return this._queryMaker.findAll(...args);
	};

	/**
	 * Batch multiple operations together to be executed in a single transaction.
	 * The changes made will not be included in the same undo history step as
	 * any other changes made outside of the batch. You can also disable undo
	 * for your batch to omit changes from undo history.
	 *
	 * Provide a batch name to apply multiple changes to the same batch
	 * across different invocations. Batches will automatically flush after
	 * a short delay or if they reach a maximum size.
	 */
	get batch() {
		return this.entities.batch;
	}

	stats = async () => {
		const collectionNames = Object.keys(this.schema.collections);
		let collections = {} as Record<string, { count: number; size: number }>;
		for (const collectionName of collectionNames) {
			collections[collectionName] = await getSizeOfObjectStore(
				this.documentDb,
				collectionName,
			);
		}
		const meta = await this.meta.stats();
		const storage =
			typeof navigator !== 'undefined' &&
			typeof navigator.storage !== 'undefined' &&
			'estimate' in navigator.storage
				? await navigator.storage.estimate()
				: undefined;

		// determine data:metadata ratio for total size of all collections vs metadata
		const totalCollectionsSize = Object.values(collections).reduce(
			(acc, { size }) => acc + size,
			0,
		);
		const totalMetaSize = meta.baselinesSize.size + meta.operationsSize.size;
		const metaToDataRatio = totalMetaSize / totalCollectionsSize;

		return {
			collections,
			meta,
			storage,
			totalMetaSize,
			totalCollectionsSize,
			metaToDataRatio,
			quotaUsage:
				storage?.usage && storage?.quota
					? storage.usage / storage.quota
					: undefined,
		};
	};

	close = async () => {
		this.sync.stop();
		this.sync.dispose();

		this.meta.close();

		this._queryStore.destroy();
		this._entities.destroy();

		await closeDatabase(this.documentDb);
		await closeDatabase(this.metaDb);

		this.config.log?.('Client closed');
	};

	__dangerous__resetLocal = async () => {
		this.sync.stop();
		const req1 = indexedDB.deleteDatabase([this.namespace, 'meta'].join('_'));
		const req2 = indexedDB.deleteDatabase(
			[this.namespace, 'collections'].join('_'),
		);
		await Promise.all([
			new Promise((resolve, reject) => {
				req1.onsuccess = resolve;
				req1.onerror = reject;
			}),
			new Promise((resolve, reject) => {
				req2.onsuccess = resolve;
				req2.onerror = reject;
			}),
		]);
		window.location.reload();
	};

	export = async () => {
		const metaExport = await this.meta.export();
		return Buffer.from(JSON.stringify(metaExport));
	};

	import = async (buffer: Buffer) => {
		this.context.log('Importing data...');
		// close the document DB
		await closeDatabase(this.context.documentDb);

		const metaExport = JSON.parse(buffer.toString()) as ExportData;
		await this.meta.resetFrom(metaExport);
		// now reset the document DB to the specified version
		// and run migrations to get it to the latest version
		const version = metaExport.schema.version;
		const deleteReq = indexedDB.deleteDatabase(
			[this.namespace, 'collections'].join('_'),
		);
		await new Promise((resolve, reject) => {
			deleteReq.onsuccess = resolve;
			deleteReq.onerror = reject;
		});
		// reset our context to the imported schema for now
		const currentSchema = this.context.schema;
		this.context.schema = metaExport.schema;
		// now open the document DB empty at the specified version
		// and initialize it from the meta DB
		this.context.documentDb = await openDocumentDatabase({
			meta: this.meta,
			migrations: this.config.migrations,
			context: this.context,
			version,
		});
		// re-initialize data
		this.context.log('Re-initializing data from imported data...');
		await this._entities.addData({
			operations: metaExport.operations,
			baselines: metaExport.baselines,
			reset: true,
		});
		// close the database and reopen to latest version, applying
		// migrations
		await closeDatabase(this.context.documentDb);
		this.context.log('Migrating up to latest schema...');
		// put the schema back
		this.context.schema = currentSchema;
		this.context.documentDb = await openDocumentDatabase({
			meta: this.meta,
			migrations: this.config.migrations,
			context: this.context,
			version: currentSchema.version,
		});
		// re-initialize query store
		this._queryStore.updateAll();
	};
}

export interface StorageInitOptions<Presence = any, Profile = any> {
	/** The schema used to create this client */
	schema: StorageSchema<any>;
	/** Migrations, in order, to upgrade to each successive version of the schema */
	migrations: Migration<any>[];
	/** Provide a sync config to turn on synchronization with a server */
	sync?: ServerSyncOptions<Profile, Presence>;
	/** Optionally override the IndexedDB implementation */
	indexedDb?: IDBFactory;
	/**
	 * Namespaces are used to separate data from different clients in IndexedDB.
	 */
	namespace: string;
	/**
	 * Provide your own UndoHistory to have a unified undo system across multiple
	 * clients if you so desire.
	 */
	undoHistory?: UndoHistory;
	/**
	 * Provide a log function to log internal debug messages
	 */
	log?: (...args: any[]) => void;
	disableRebasing?: boolean;
}

/**
 * Since storage initialization is async, this class wraps the core
 * Storage creation promise and exposes some metadata which can
 * be useful immediately.
 */
export class StorageDescriptor<Presence = any, Profile = any> {
	private readonly _readyPromise: Promise<Storage>;
	// assertions because these are defined by plucking them from
	// Promise initializer
	private resolveReady!: (storage: Storage) => void;
	private rejectReady!: (err: Error) => void;
	private _resolvedValue: Storage | undefined;
	private _initializing = false;
	private _namespace: string;

	get namespace() {
		return this._namespace;
	}

	constructor(private readonly init: StorageInitOptions<Presence, Profile>) {
		this._readyPromise = new Promise((resolve, reject) => {
			this.resolveReady = resolve;
			this.rejectReady = reject;
		});
		this._namespace = init.namespace;
	}

	private initialize = async (init: StorageInitOptions) => {
		if (this._initializing) {
			return this._readyPromise;
		}
		this._initializing = true;
		try {
			const metaDbName = [init.namespace, 'meta'].join('_');
			const { db: metaDb } = await openMetadataDatabase(this._namespace, {
				indexedDB: init.indexedDb,
				log: init.log,
				databaseName: metaDbName,
			});

			const context: Omit<Context, 'documentDb'> = {
				namespace: this._namespace,
				metaDb,
				schema: init.schema,
				log: init.log || (() => {}),
				undoHistory: init.undoHistory || new UndoHistory(),
			};
			const meta = new Metadata({
				context,
				disableRebasing: init.disableRebasing,
			});

			// verify schema integrity
			await meta.updateSchema(init.schema);

			const documentDb = await openDocumentDatabase({
				context,
				version: init.schema.version,
				meta,
				migrations: init.migrations,
				indexedDB: init.indexedDb,
			});

			const fullContext: Context = Object.assign(context, { documentDb });

			const storage = new Storage(
				{
					syncConfig: init.sync,
					migrations: init.migrations,
				},
				fullContext,
				{
					meta,
				},
			);

			this.resolveReady(storage);
			this._resolvedValue = storage;
			return storage;
		} catch (err) {
			this.rejectReady(err as Error);
			throw err;
		} finally {
			this._initializing = false;
		}
	};

	get current() {
		// exposing an immediate value if already resolved lets us
		// skip the promise microtask when accessing this externally if
		// the initialization has been completed.
		return this._resolvedValue;
	}

	get readyPromise() {
		return this._readyPromise;
	}

	get schema() {
		return this.init.schema;
	}

	open = () => this.initialize(this.init);

	close = async () => {
		if (this._resolvedValue) {
			this._resolvedValue.close();
		}
		if (this._initializing) {
			(await this._readyPromise).close();
		}
	};
}<|MERGE_RESOLUTION|>--- conflicted
+++ resolved
@@ -19,28 +19,6 @@
 
 export class Storage {
 	readonly meta: Metadata;
-<<<<<<< HEAD
-	private entities!: EntityStore;
-	private queryStore!: LiveQueryStore;
-	private documentManager!: DocumentManager<any>;
-
-	readonly collectionNames: string[];
-
-	private _queryMaker!: LiveQueryMaker;
-	get queryMaker() {
-		return this._queryMaker;
-	}
-	private set queryMaker(val: LiveQueryMaker) {
-		this._queryMaker = val;
-	}
-
-	private _sync!: Sync;
-	get sync() {
-		return this._sync;
-	}
-	private set sync(val: Sync) {
-		this._sync = val;
-=======
 	private _entities!: EntityStore;
 	private _queryStore!: LiveQueryStore;
 	private _queryMaker!: LiveQueryMaker;
@@ -68,7 +46,6 @@
 
 	get documentManager() {
 		return this._documentManager;
->>>>>>> a7644994
 	}
 
 	constructor(
